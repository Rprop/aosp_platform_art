/*
 * Copyright (C) 2011 The Android Open Source Project
 *
 * Licensed under the Apache License, Version 2.0 (the "License");
 * you may not use this file except in compliance with the License.
 * You may obtain a copy of the License at
 *
 *      http://www.apache.org/licenses/LICENSE-2.0
 *
 * Unless required by applicable law or agreed to in writing, software
 * distributed under the License is distributed on an "AS IS" BASIS,
 * WITHOUT WARRANTIES OR CONDITIONS OF ANY KIND, either express or implied.
 * See the License for the specific language governing permissions and
 * limitations under the License.
 */

#ifndef ART_RUNTIME_MIRROR_CLASS_H_
#define ART_RUNTIME_MIRROR_CLASS_H_

#include "base/iteration_range.h"
#include "dex_file.h"
#include "class_flags.h"
#include "gc_root.h"
#include "gc/allocator_type.h"
#include "invoke_type.h"
#include "modifiers.h"
#include "object.h"
#include "object_array.h"
#include "object_callbacks.h"
#include "primitive.h"
#include "read_barrier_option.h"
#include "stride_iterator.h"
#include "thread.h"
#include "utils.h"

#ifndef IMT_SIZE
#error IMT_SIZE not defined
#endif

namespace art {

class ArtField;
class ArtMethod;
struct ClassOffsets;
template<class T> class Handle;
template<typename T> class LengthPrefixedArray;
class Signature;
class StringPiece;
template<size_t kNumReferences> class PACKED(4) StackHandleScope;

namespace mirror {

class ClassLoader;
class Constructor;
class DexCache;
class IfTable;

// C++ mirror of java.lang.Class
class MANAGED Class FINAL : public Object {
 public:
  // A magic value for reference_instance_offsets_. Ignore the bits and walk the super chain when
  // this is the value.
  // [This is an unlikely "natural" value, since it would be 30 non-ref instance fields followed by
  // 2 ref instance fields.]
  static constexpr uint32_t kClassWalkSuper = 0xC0000000;

  // Interface method table size. Increasing this value reduces the chance of two interface methods
  // colliding in the interface method table but increases the size of classes that implement
  // (non-marker) interfaces.
  static constexpr size_t kImtSize = IMT_SIZE;

  // Class Status
  //
  // kStatusRetired: Class that's temporarily used till class linking time
  // has its (vtable) size figured out and has been cloned to one with the
  // right size which will be the one used later. The old one is retired and
  // will be gc'ed once all refs to the class point to the newly
  // cloned version.
  //
  // kStatusNotReady: If a Class cannot be found in the class table by
  // FindClass, it allocates an new one with AllocClass in the
  // kStatusNotReady and calls LoadClass. Note if it does find a
  // class, it may not be kStatusResolved and it will try to push it
  // forward toward kStatusResolved.
  //
  // kStatusIdx: LoadClass populates with Class with information from
  // the DexFile, moving the status to kStatusIdx, indicating that the
  // Class value in super_class_ has not been populated. The new Class
  // can then be inserted into the classes table.
  //
  // kStatusLoaded: After taking a lock on Class, the ClassLinker will
  // attempt to move a kStatusIdx class forward to kStatusLoaded by
  // using ResolveClass to initialize the super_class_ and ensuring the
  // interfaces are resolved.
  //
  // kStatusResolving: Class is just cloned with the right size from
  // temporary class that's acting as a placeholder for linking. The old
  // class will be retired. New class is set to this status first before
  // moving on to being resolved.
  //
  // kStatusResolved: Still holding the lock on Class, the ClassLinker
  // shows linking is complete and fields of the Class populated by making
  // it kStatusResolved. Java allows circularities of the form where a super
  // class has a field that is of the type of the sub class. We need to be able
  // to fully resolve super classes while resolving types for fields.
  //
  // kStatusRetryVerificationAtRuntime: The verifier sets a class to
  // this state if it encounters a soft failure at compile time. This
  // often happens when there are unresolved classes in other dex
  // files, and this status marks a class as needing to be verified
  // again at runtime.
  //
  // TODO: Explain the other states
  enum Status {
    kStatusRetired = -2,  // Retired, should not be used. Use the newly cloned one instead.
    kStatusError = -1,
    kStatusNotReady = 0,
    kStatusIdx = 1,  // Loaded, DEX idx in super_class_type_idx_ and interfaces_type_idx_.
    kStatusLoaded = 2,  // DEX idx values resolved.
    kStatusResolving = 3,  // Just cloned from temporary class object.
    kStatusResolved = 4,  // Part of linking.
    kStatusVerifying = 5,  // In the process of being verified.
    kStatusRetryVerificationAtRuntime = 6,  // Compile time verification failed, retry at runtime.
    kStatusVerifyingAtRuntime = 7,  // Retrying verification at runtime.
    kStatusVerified = 8,  // Logically part of linking; done pre-init.
    kStatusInitializing = 9,  // Class init in progress.
    kStatusInitialized = 10,  // Ready to go.
    kStatusMax = 11,
  };

  template<VerifyObjectFlags kVerifyFlags = kDefaultVerifyFlags>
  Status GetStatus() SHARED_REQUIRES(Locks::mutator_lock_) {
    static_assert(sizeof(Status) == sizeof(uint32_t), "Size of status not equal to uint32");
    return static_cast<Status>(
        GetField32Volatile<kVerifyFlags>(OFFSET_OF_OBJECT_MEMBER(Class, status_)));
  }

  // This is static because 'this' may be moved by GC.
  static void SetStatus(Handle<Class> h_this, Status new_status, Thread* self)
      SHARED_REQUIRES(Locks::mutator_lock_) REQUIRES(!Roles::uninterruptible_);

  static MemberOffset StatusOffset() {
    return OFFSET_OF_OBJECT_MEMBER(Class, status_);
  }

  // Returns true if the class has been retired.
  template<VerifyObjectFlags kVerifyFlags = kDefaultVerifyFlags>
  bool IsRetired() SHARED_REQUIRES(Locks::mutator_lock_) {
    return GetStatus<kVerifyFlags>() == kStatusRetired;
  }

  // Returns true if the class has failed to link.
  template<VerifyObjectFlags kVerifyFlags = kDefaultVerifyFlags>
  bool IsErroneous() SHARED_REQUIRES(Locks::mutator_lock_) {
    return GetStatus<kVerifyFlags>() == kStatusError;
  }

  // Returns true if the class has been loaded.
  template<VerifyObjectFlags kVerifyFlags = kDefaultVerifyFlags>
  bool IsIdxLoaded() SHARED_REQUIRES(Locks::mutator_lock_) {
    return GetStatus<kVerifyFlags>() >= kStatusIdx;
  }

  // Returns true if the class has been loaded.
  template<VerifyObjectFlags kVerifyFlags = kDefaultVerifyFlags>
  bool IsLoaded() SHARED_REQUIRES(Locks::mutator_lock_) {
    return GetStatus<kVerifyFlags>() >= kStatusLoaded;
  }

  // Returns true if the class has been linked.
  template<VerifyObjectFlags kVerifyFlags = kDefaultVerifyFlags>
  bool IsResolved() SHARED_REQUIRES(Locks::mutator_lock_) {
    return GetStatus<kVerifyFlags>() >= kStatusResolved;
  }

  // Returns true if the class was compile-time verified.
  template<VerifyObjectFlags kVerifyFlags = kDefaultVerifyFlags>
  bool IsCompileTimeVerified() SHARED_REQUIRES(Locks::mutator_lock_) {
    return GetStatus<kVerifyFlags>() >= kStatusRetryVerificationAtRuntime;
  }

  // Returns true if the class has been verified.
  template<VerifyObjectFlags kVerifyFlags = kDefaultVerifyFlags>
  bool IsVerified() SHARED_REQUIRES(Locks::mutator_lock_) {
    return GetStatus<kVerifyFlags>() >= kStatusVerified;
  }

  // Returns true if the class is initializing.
  template<VerifyObjectFlags kVerifyFlags = kDefaultVerifyFlags>
  bool IsInitializing() SHARED_REQUIRES(Locks::mutator_lock_) {
    return GetStatus<kVerifyFlags>() >= kStatusInitializing;
  }

  // Returns true if the class is initialized.
  template<VerifyObjectFlags kVerifyFlags = kDefaultVerifyFlags>
  bool IsInitialized() SHARED_REQUIRES(Locks::mutator_lock_) {
    return GetStatus<kVerifyFlags>() == kStatusInitialized;
  }

  template<VerifyObjectFlags kVerifyFlags = kDefaultVerifyFlags>
  ALWAYS_INLINE uint32_t GetAccessFlags() SHARED_REQUIRES(Locks::mutator_lock_);
  static MemberOffset AccessFlagsOffset() {
    return OFFSET_OF_OBJECT_MEMBER(Class, access_flags_);
  }

  template<VerifyObjectFlags kVerifyFlags = kDefaultVerifyFlags>
  ALWAYS_INLINE uint32_t GetClassFlags() SHARED_REQUIRES(Locks::mutator_lock_) {
    return GetField32<kVerifyFlags>(OFFSET_OF_OBJECT_MEMBER(Class, class_flags_));
  }
  void SetClassFlags(uint32_t new_flags) SHARED_REQUIRES(Locks::mutator_lock_);

  void SetAccessFlags(uint32_t new_access_flags) SHARED_REQUIRES(Locks::mutator_lock_);

  // Returns true if the class is an interface.
  ALWAYS_INLINE bool IsInterface() SHARED_REQUIRES(Locks::mutator_lock_) {
    return (GetAccessFlags() & kAccInterface) != 0;
  }

  // Returns true if the class is declared public.
  ALWAYS_INLINE bool IsPublic() SHARED_REQUIRES(Locks::mutator_lock_) {
    return (GetAccessFlags() & kAccPublic) != 0;
  }

  // Returns true if the class is declared final.
  ALWAYS_INLINE bool IsFinal() SHARED_REQUIRES(Locks::mutator_lock_) {
    return (GetAccessFlags() & kAccFinal) != 0;
  }

  ALWAYS_INLINE bool IsFinalizable() SHARED_REQUIRES(Locks::mutator_lock_) {
    return (GetAccessFlags() & kAccClassIsFinalizable) != 0;
  }

  ALWAYS_INLINE void SetRecursivelyInitialized() SHARED_REQUIRES(Locks::mutator_lock_) {
    DCHECK_EQ(GetLockOwnerThreadId(), Thread::Current()->GetThreadId());
    uint32_t flags = GetField32(OFFSET_OF_OBJECT_MEMBER(Class, access_flags_));
    SetAccessFlags(flags | kAccRecursivelyInitialized);
  }

  ALWAYS_INLINE void SetHasDefaultMethods() SHARED_REQUIRES(Locks::mutator_lock_) {
    DCHECK_EQ(GetLockOwnerThreadId(), Thread::Current()->GetThreadId());
    uint32_t flags = GetField32(OFFSET_OF_OBJECT_MEMBER(Class, access_flags_));
    SetAccessFlags(flags | kAccHasDefaultMethod);
  }

  ALWAYS_INLINE void SetFinalizable() SHARED_REQUIRES(Locks::mutator_lock_) {
    uint32_t flags = GetField32(OFFSET_OF_OBJECT_MEMBER(Class, access_flags_));
    SetAccessFlags(flags | kAccClassIsFinalizable);
  }

  ALWAYS_INLINE bool IsStringClass() SHARED_REQUIRES(Locks::mutator_lock_) {
    return (GetClassFlags() & kClassFlagString) != 0;
  }

  ALWAYS_INLINE void SetStringClass() SHARED_REQUIRES(Locks::mutator_lock_) {
    SetClassFlags(kClassFlagString | kClassFlagNoReferenceFields);
  }

  ALWAYS_INLINE bool IsClassLoaderClass() SHARED_REQUIRES(Locks::mutator_lock_) {
    return GetClassFlags() == kClassFlagClassLoader;
  }

  ALWAYS_INLINE void SetClassLoaderClass() SHARED_REQUIRES(Locks::mutator_lock_) {
    SetClassFlags(kClassFlagClassLoader);
  }

  ALWAYS_INLINE bool IsDexCacheClass() SHARED_REQUIRES(Locks::mutator_lock_) {
    return (GetClassFlags() & kClassFlagDexCache) != 0;
  }

  ALWAYS_INLINE void SetDexCacheClass() SHARED_REQUIRES(Locks::mutator_lock_) {
    SetClassFlags(GetClassFlags() | kClassFlagDexCache);
  }

  // Returns true if the class is abstract.
  ALWAYS_INLINE bool IsAbstract() SHARED_REQUIRES(Locks::mutator_lock_) {
    return (GetAccessFlags() & kAccAbstract) != 0;
  }

  // Returns true if the class is an annotation.
  ALWAYS_INLINE bool IsAnnotation() SHARED_REQUIRES(Locks::mutator_lock_) {
    return (GetAccessFlags() & kAccAnnotation) != 0;
  }

  // Returns true if the class is synthetic.
  ALWAYS_INLINE bool IsSynthetic() SHARED_REQUIRES(Locks::mutator_lock_) {
    return (GetAccessFlags() & kAccSynthetic) != 0;
  }

  // Returns true if the class can avoid access checks.
  bool IsPreverified() SHARED_REQUIRES(Locks::mutator_lock_) {
    return (GetAccessFlags() & kAccPreverified) != 0;
  }

  void SetPreverified() SHARED_REQUIRES(Locks::mutator_lock_) {
    uint32_t flags = GetField32(OFFSET_OF_OBJECT_MEMBER(Class, access_flags_));
    SetAccessFlags(flags | kAccPreverified);
  }

  template<VerifyObjectFlags kVerifyFlags = kDefaultVerifyFlags>
  bool IsTypeOfReferenceClass() SHARED_REQUIRES(Locks::mutator_lock_) {
    return (GetClassFlags<kVerifyFlags>() & kClassFlagReference) != 0;
  }

  template<VerifyObjectFlags kVerifyFlags = kDefaultVerifyFlags>
  bool IsWeakReferenceClass() SHARED_REQUIRES(Locks::mutator_lock_) {
    return GetClassFlags<kVerifyFlags>() == kClassFlagWeakReference;
  }

  template<VerifyObjectFlags kVerifyFlags = kDefaultVerifyFlags>
  bool IsSoftReferenceClass() SHARED_REQUIRES(Locks::mutator_lock_) {
    return GetClassFlags<kVerifyFlags>() == kClassFlagSoftReference;
  }

  template<VerifyObjectFlags kVerifyFlags = kDefaultVerifyFlags>
  bool IsFinalizerReferenceClass() SHARED_REQUIRES(Locks::mutator_lock_) {
    return GetClassFlags<kVerifyFlags>() == kClassFlagFinalizerReference;
  }

  template<VerifyObjectFlags kVerifyFlags = kDefaultVerifyFlags>
  bool IsPhantomReferenceClass() SHARED_REQUIRES(Locks::mutator_lock_) {
    return GetClassFlags<kVerifyFlags>() == kClassFlagPhantomReference;
  }

  // Can references of this type be assigned to by things of another type? For non-array types
  // this is a matter of whether sub-classes may exist - which they can't if the type is final.
  // For array classes, where all the classes are final due to there being no sub-classes, an
  // Object[] may be assigned to by a String[] but a String[] may not be assigned to by other
  // types as the component is final.
  bool CannotBeAssignedFromOtherTypes() SHARED_REQUIRES(Locks::mutator_lock_) {
    if (!IsArrayClass()) {
      return IsFinal();
    } else {
      Class* component = GetComponentType();
      if (component->IsPrimitive()) {
        return true;
      } else {
        return component->CannotBeAssignedFromOtherTypes();
      }
    }
  }

  // Returns true if this class is the placeholder and should retire and
  // be replaced with a class with the right size for embedded imt/vtable.
  bool IsTemp() SHARED_REQUIRES(Locks::mutator_lock_) {
    Status s = GetStatus();
    return s < Status::kStatusResolving && ShouldHaveEmbeddedImtAndVTable();
  }

  String* GetName() SHARED_REQUIRES(Locks::mutator_lock_);  // Returns the cached name.
  void SetName(String* name) SHARED_REQUIRES(Locks::mutator_lock_);  // Sets the cached name.
  // Computes the name, then sets the cached value.
  static String* ComputeName(Handle<Class> h_this) SHARED_REQUIRES(Locks::mutator_lock_)
      REQUIRES(!Roles::uninterruptible_);

  // Is this either a java.lang.reflect.Proxy or a boxed lambda (java.lang.LambdaProxy)?
  // -- Most code doesn't need to make the distinction, and this is the preferred thing to check.
  template<VerifyObjectFlags kVerifyFlags = kDefaultVerifyFlags>
  bool IsAnyProxyClass() SHARED_REQUIRES(Locks::mutator_lock_) {
    return IsReflectProxyClass() || IsLambdaProxyClass();
  }

  // Is this a java.lang.reflect.Proxy ?
  template<VerifyObjectFlags kVerifyFlags = kDefaultVerifyFlags>
  bool IsReflectProxyClass() SHARED_REQUIRES(Locks::mutator_lock_) {
    // Read access flags without using getter as whether something is a proxy can be check in
    // any loaded state
    // TODO: switch to a check if the super class is java.lang.reflect.Proxy?
    uint32_t access_flags = GetField32<kVerifyFlags>(OFFSET_OF_OBJECT_MEMBER(Class, access_flags_));
    return (access_flags & kAccClassIsProxy) != 0;
  }

  // Is this a boxed lambda (java.lang.LambdaProxy)?
  template<VerifyObjectFlags kVerifyFlags = kDefaultVerifyFlags>
  bool IsLambdaProxyClass() SHARED_REQUIRES(Locks::mutator_lock_) {
    // Read access flags without using getter as whether something is a proxy can be check in
    // any loaded state
    // TODO: switch to a check if the super class is java.lang.reflect.Proxy?
    uint32_t access_flags = GetField32<kVerifyFlags>(OFFSET_OF_OBJECT_MEMBER(Class, access_flags_));
    return (access_flags & kAccClassIsLambdaProxy) != 0;
  }


  static MemberOffset PrimitiveTypeOffset() {
    return OFFSET_OF_OBJECT_MEMBER(Class, primitive_type_);
  }

  template<VerifyObjectFlags kVerifyFlags = kDefaultVerifyFlags>
  Primitive::Type GetPrimitiveType() ALWAYS_INLINE SHARED_REQUIRES(Locks::mutator_lock_);

  void SetPrimitiveType(Primitive::Type new_type) SHARED_REQUIRES(Locks::mutator_lock_) {
    DCHECK_EQ(sizeof(Primitive::Type), sizeof(int32_t));
    int32_t v32 = static_cast<int32_t>(new_type);
    DCHECK_EQ(v32 & 0xFFFF, v32) << "upper 16 bits aren't zero";
    // Store the component size shift in the upper 16 bits.
    v32 |= Primitive::ComponentSizeShift(new_type) << 16;
    SetField32<false>(OFFSET_OF_OBJECT_MEMBER(Class, primitive_type_), v32);
  }

  template<VerifyObjectFlags kVerifyFlags = kDefaultVerifyFlags>
  size_t GetPrimitiveTypeSizeShift() ALWAYS_INLINE SHARED_REQUIRES(Locks::mutator_lock_);

  // Returns true if the class is a primitive type.
  template<VerifyObjectFlags kVerifyFlags = kDefaultVerifyFlags>
  bool IsPrimitive() SHARED_REQUIRES(Locks::mutator_lock_) {
    return GetPrimitiveType<kVerifyFlags>() != Primitive::kPrimNot;
  }

  template<VerifyObjectFlags kVerifyFlags = kDefaultVerifyFlags>
  bool IsPrimitiveBoolean() SHARED_REQUIRES(Locks::mutator_lock_) {
    return GetPrimitiveType<kVerifyFlags>() == Primitive::kPrimBoolean;
  }

  template<VerifyObjectFlags kVerifyFlags = kDefaultVerifyFlags>
  bool IsPrimitiveByte() SHARED_REQUIRES(Locks::mutator_lock_) {
    return GetPrimitiveType<kVerifyFlags>() == Primitive::kPrimByte;
  }

  template<VerifyObjectFlags kVerifyFlags = kDefaultVerifyFlags>
  bool IsPrimitiveChar() SHARED_REQUIRES(Locks::mutator_lock_) {
    return GetPrimitiveType<kVerifyFlags>() == Primitive::kPrimChar;
  }

  template<VerifyObjectFlags kVerifyFlags = kDefaultVerifyFlags>
  bool IsPrimitiveShort() SHARED_REQUIRES(Locks::mutator_lock_) {
    return GetPrimitiveType<kVerifyFlags>() == Primitive::kPrimShort;
  }

  template<VerifyObjectFlags kVerifyFlags = kDefaultVerifyFlags>
  bool IsPrimitiveInt() SHARED_REQUIRES(Locks::mutator_lock_) {
    return GetPrimitiveType() == Primitive::kPrimInt;
  }

  template<VerifyObjectFlags kVerifyFlags = kDefaultVerifyFlags>
  bool IsPrimitiveLong() SHARED_REQUIRES(Locks::mutator_lock_) {
    return GetPrimitiveType<kVerifyFlags>() == Primitive::kPrimLong;
  }

  template<VerifyObjectFlags kVerifyFlags = kDefaultVerifyFlags>
  bool IsPrimitiveFloat() SHARED_REQUIRES(Locks::mutator_lock_) {
    return GetPrimitiveType<kVerifyFlags>() == Primitive::kPrimFloat;
  }

  template<VerifyObjectFlags kVerifyFlags = kDefaultVerifyFlags>
  bool IsPrimitiveDouble() SHARED_REQUIRES(Locks::mutator_lock_) {
    return GetPrimitiveType<kVerifyFlags>() == Primitive::kPrimDouble;
  }

  template<VerifyObjectFlags kVerifyFlags = kDefaultVerifyFlags>
  bool IsPrimitiveVoid() SHARED_REQUIRES(Locks::mutator_lock_) {
    return GetPrimitiveType<kVerifyFlags>() == Primitive::kPrimVoid;
  }

  template<VerifyObjectFlags kVerifyFlags = kDefaultVerifyFlags>
  bool IsPrimitiveArray() SHARED_REQUIRES(Locks::mutator_lock_) {
    return IsArrayClass<kVerifyFlags>() &&
        GetComponentType<static_cast<VerifyObjectFlags>(kVerifyFlags & ~kVerifyThis)>()->
        IsPrimitive();
  }

  // Depth of class from java.lang.Object
  uint32_t Depth() SHARED_REQUIRES(Locks::mutator_lock_);

  template<VerifyObjectFlags kVerifyFlags = kDefaultVerifyFlags,
           ReadBarrierOption kReadBarrierOption = kWithReadBarrier>

  bool IsArrayClass() SHARED_REQUIRES(Locks::mutator_lock_);

  template<VerifyObjectFlags kVerifyFlags = kDefaultVerifyFlags,
           ReadBarrierOption kReadBarrierOption = kWithReadBarrier>
  bool IsClassClass() SHARED_REQUIRES(Locks::mutator_lock_);

  bool IsThrowableClass() SHARED_REQUIRES(Locks::mutator_lock_);

  template<ReadBarrierOption kReadBarrierOption = kWithReadBarrier>
  bool IsReferenceClass() const SHARED_REQUIRES(Locks::mutator_lock_);

  static MemberOffset ComponentTypeOffset() {
    return OFFSET_OF_OBJECT_MEMBER(Class, component_type_);
  }

  template<VerifyObjectFlags kVerifyFlags = kDefaultVerifyFlags,
           ReadBarrierOption kReadBarrierOption = kWithReadBarrier>
  Class* GetComponentType() SHARED_REQUIRES(Locks::mutator_lock_);

  void SetComponentType(Class* new_component_type) SHARED_REQUIRES(Locks::mutator_lock_) {
    DCHECK(GetComponentType() == nullptr);
    DCHECK(new_component_type != nullptr);
    // Component type is invariant: use non-transactional mode without check.
    SetFieldObject<false, false>(ComponentTypeOffset(), new_component_type);
  }

  template<ReadBarrierOption kReadBarrierOption = kWithReadBarrier>
  size_t GetComponentSize() SHARED_REQUIRES(Locks::mutator_lock_) {
    return 1U << GetComponentSizeShift();
  }

  template<ReadBarrierOption kReadBarrierOption = kWithReadBarrier>
  size_t GetComponentSizeShift() SHARED_REQUIRES(Locks::mutator_lock_) {
    return GetComponentType<kDefaultVerifyFlags, kReadBarrierOption>()->GetPrimitiveTypeSizeShift();
  }

  bool IsObjectClass() SHARED_REQUIRES(Locks::mutator_lock_) {
    return !IsPrimitive() && GetSuperClass() == nullptr;
  }

  bool IsInstantiableNonArray() SHARED_REQUIRES(Locks::mutator_lock_) {
    return !IsPrimitive() && !IsInterface() && !IsAbstract() && !IsArrayClass();
  }

  bool IsInstantiable() SHARED_REQUIRES(Locks::mutator_lock_) {
    return (!IsPrimitive() && !IsInterface() && !IsAbstract()) ||
        (IsAbstract() && IsArrayClass());
  }

  template<VerifyObjectFlags kVerifyFlags = kDefaultVerifyFlags>
  bool IsObjectArrayClass() SHARED_REQUIRES(Locks::mutator_lock_) {
    return GetComponentType<kVerifyFlags>() != nullptr &&
        !GetComponentType<kVerifyFlags>()->IsPrimitive();
  }

  template<VerifyObjectFlags kVerifyFlags = kDefaultVerifyFlags>
  bool IsIntArrayClass() SHARED_REQUIRES(Locks::mutator_lock_) {
    constexpr auto kNewFlags = static_cast<VerifyObjectFlags>(kVerifyFlags & ~kVerifyThis);
    auto* component_type = GetComponentType<kVerifyFlags>();
    return component_type != nullptr && component_type->template IsPrimitiveInt<kNewFlags>();
  }

  template<VerifyObjectFlags kVerifyFlags = kDefaultVerifyFlags>
  bool IsLongArrayClass() SHARED_REQUIRES(Locks::mutator_lock_) {
    constexpr auto kNewFlags = static_cast<VerifyObjectFlags>(kVerifyFlags & ~kVerifyThis);
    auto* component_type = GetComponentType<kVerifyFlags>();
    return component_type != nullptr && component_type->template IsPrimitiveLong<kNewFlags>();
  }

  // Creates a raw object instance but does not invoke the default constructor.
  template<bool kIsInstrumented, bool kCheckAddFinalizer = true>
  ALWAYS_INLINE Object* Alloc(Thread* self, gc::AllocatorType allocator_type)
      SHARED_REQUIRES(Locks::mutator_lock_) REQUIRES(!Roles::uninterruptible_);

  Object* AllocObject(Thread* self)
      SHARED_REQUIRES(Locks::mutator_lock_) REQUIRES(!Roles::uninterruptible_);
  Object* AllocNonMovableObject(Thread* self)
      SHARED_REQUIRES(Locks::mutator_lock_) REQUIRES(!Roles::uninterruptible_);

  template<VerifyObjectFlags kVerifyFlags = kDefaultVerifyFlags,
           ReadBarrierOption kReadBarrierOption = kWithReadBarrier>
  bool IsVariableSize() SHARED_REQUIRES(Locks::mutator_lock_) {
    // Classes, arrays, and strings vary in size, and so the object_size_ field cannot
    // be used to Get their instance size
    return IsClassClass<kVerifyFlags, kReadBarrierOption>() ||
        IsArrayClass<kVerifyFlags, kReadBarrierOption>() || IsStringClass();
  }

  template<VerifyObjectFlags kVerifyFlags = kDefaultVerifyFlags,
           ReadBarrierOption kReadBarrierOption = kWithReadBarrier>
  uint32_t SizeOf() SHARED_REQUIRES(Locks::mutator_lock_) {
    return GetField32<kVerifyFlags>(OFFSET_OF_OBJECT_MEMBER(Class, class_size_));
  }

  template<VerifyObjectFlags kVerifyFlags = kDefaultVerifyFlags>
  uint32_t GetClassSize() SHARED_REQUIRES(Locks::mutator_lock_) {
    return GetField32<kVerifyFlags>(OFFSET_OF_OBJECT_MEMBER(Class, class_size_));
  }

  void SetClassSize(uint32_t new_class_size)
      SHARED_REQUIRES(Locks::mutator_lock_);

  // Compute how many bytes would be used a class with the given elements.
  static uint32_t ComputeClassSize(bool has_embedded_tables,
                                   uint32_t num_vtable_entries,
                                   uint32_t num_8bit_static_fields,
                                   uint32_t num_16bit_static_fields,
                                   uint32_t num_32bit_static_fields,
                                   uint32_t num_64bit_static_fields,
                                   uint32_t num_ref_static_fields,
                                   size_t pointer_size);

  // The size of java.lang.Class.class.
  static uint32_t ClassClassSize(size_t pointer_size) {
    // The number of vtable entries in java.lang.Class.
    uint32_t vtable_entries = Object::kVTableLength + 69;
    return ComputeClassSize(true, vtable_entries, 0, 0, 4, 1, 0, pointer_size);
  }

  // The size of a java.lang.Class representing a primitive such as int.class.
  static uint32_t PrimitiveClassSize(size_t pointer_size) {
    return ComputeClassSize(false, 0, 0, 0, 0, 0, 0, pointer_size);
  }

  template<VerifyObjectFlags kVerifyFlags = kDefaultVerifyFlags,
           ReadBarrierOption kReadBarrierOption = kWithReadBarrier>
  uint32_t GetObjectSize() SHARED_REQUIRES(Locks::mutator_lock_);
  static MemberOffset ObjectSizeOffset() {
    return OFFSET_OF_OBJECT_MEMBER(Class, object_size_);
  }

  void SetObjectSize(uint32_t new_object_size) SHARED_REQUIRES(Locks::mutator_lock_) {
    DCHECK(!IsVariableSize());
    // Not called within a transaction.
    return SetField32<false>(OFFSET_OF_OBJECT_MEMBER(Class, object_size_), new_object_size);
  }

  void SetObjectSizeWithoutChecks(uint32_t new_object_size)
      SHARED_REQUIRES(Locks::mutator_lock_) {
    // Not called within a transaction.
    return SetField32<false, false, kVerifyNone>(
        OFFSET_OF_OBJECT_MEMBER(Class, object_size_), new_object_size);
  }

  // Returns true if this class is in the same packages as that class.
  bool IsInSamePackage(Class* that) SHARED_REQUIRES(Locks::mutator_lock_);

  static bool IsInSamePackage(const StringPiece& descriptor1, const StringPiece& descriptor2);

  // Returns true if this class can access that class.
  bool CanAccess(Class* that) SHARED_REQUIRES(Locks::mutator_lock_) {
    return that->IsPublic() || this->IsInSamePackage(that);
  }

  // Can this class access a member in the provided class with the provided member access flags?
  // Note that access to the class isn't checked in case the declaring class is protected and the
  // method has been exposed by a public sub-class
  bool CanAccessMember(Class* access_to, uint32_t member_flags)
      SHARED_REQUIRES(Locks::mutator_lock_) {
    // Classes can access all of their own members
    if (this == access_to) {
      return true;
    }
    // Public members are trivially accessible
    if (member_flags & kAccPublic) {
      return true;
    }
    // Private members are trivially not accessible
    if (member_flags & kAccPrivate) {
      return false;
    }
    // Check for protected access from a sub-class, which may or may not be in the same package.
    if (member_flags & kAccProtected) {
      if (!this->IsInterface() && this->IsSubClass(access_to)) {
        return true;
      }
    }
    // Allow protected access from other classes in the same package.
    return this->IsInSamePackage(access_to);
  }

  // Can this class access a resolved field?
  // Note that access to field's class is checked and this may require looking up the class
  // referenced by the FieldId in the DexFile in case the declaring class is inaccessible.
  bool CanAccessResolvedField(Class* access_to, ArtField* field,
                              DexCache* dex_cache, uint32_t field_idx)
      SHARED_REQUIRES(Locks::mutator_lock_);
  bool CheckResolvedFieldAccess(Class* access_to, ArtField* field,
                                uint32_t field_idx)
      SHARED_REQUIRES(Locks::mutator_lock_);

  // Can this class access a resolved method?
  // Note that access to methods's class is checked and this may require looking up the class
  // referenced by the MethodId in the DexFile in case the declaring class is inaccessible.
  bool CanAccessResolvedMethod(Class* access_to, ArtMethod* resolved_method,
                               DexCache* dex_cache, uint32_t method_idx)
      SHARED_REQUIRES(Locks::mutator_lock_);
  template <InvokeType throw_invoke_type>
  bool CheckResolvedMethodAccess(Class* access_to, ArtMethod* resolved_method,
                                 uint32_t method_idx)
      SHARED_REQUIRES(Locks::mutator_lock_);

  bool IsSubClass(Class* klass) SHARED_REQUIRES(Locks::mutator_lock_);

  // Can src be assigned to this class? For example, String can be assigned to Object (by an
  // upcast), however, an Object cannot be assigned to a String as a potentially exception throwing
  // downcast would be necessary. Similarly for interfaces, a class that implements (or an interface
  // that extends) another can be assigned to its parent, but not vice-versa. All Classes may assign
  // to themselves. Classes for primitive types may not assign to each other.
  ALWAYS_INLINE bool IsAssignableFrom(Class* src) SHARED_REQUIRES(Locks::mutator_lock_);

  ALWAYS_INLINE Class* GetSuperClass() SHARED_REQUIRES(Locks::mutator_lock_);

  // Get first common super class. It will never return null.
  // `This` and `klass` must be classes.
  Class* GetCommonSuperClass(Handle<Class> klass) SHARED_REQUIRES(Locks::mutator_lock_);

  void SetSuperClass(Class *new_super_class) SHARED_REQUIRES(Locks::mutator_lock_) {
    // Super class is assigned once, except during class linker initialization.
    Class* old_super_class = GetFieldObject<Class>(OFFSET_OF_OBJECT_MEMBER(Class, super_class_));
    DCHECK(old_super_class == nullptr || old_super_class == new_super_class);
    DCHECK(new_super_class != nullptr);
    SetFieldObject<false>(OFFSET_OF_OBJECT_MEMBER(Class, super_class_), new_super_class);
  }

  bool HasSuperClass() SHARED_REQUIRES(Locks::mutator_lock_) {
    return GetSuperClass() != nullptr;
  }

  static MemberOffset SuperClassOffset() {
    return MemberOffset(OFFSETOF_MEMBER(Class, super_class_));
  }

  // Returns the class's ClassLoader.
  // A null value is returned if and only if this is a boot classpath class.
  ClassLoader* GetClassLoader() ALWAYS_INLINE SHARED_REQUIRES(Locks::mutator_lock_);

  void SetClassLoader(ClassLoader* new_cl) SHARED_REQUIRES(Locks::mutator_lock_);

  static MemberOffset DexCacheOffset() {
    return MemberOffset(OFFSETOF_MEMBER(Class, dex_cache_));
  }

  enum {
    kDumpClassFullDetail = 1,
    kDumpClassClassLoader = (1 << 1),
    kDumpClassInitialized = (1 << 2),
  };

  void DumpClass(std::ostream& os, int flags) SHARED_REQUIRES(Locks::mutator_lock_);

  template<VerifyObjectFlags kVerifyFlags = kDefaultVerifyFlags>
  DexCache* GetDexCache() SHARED_REQUIRES(Locks::mutator_lock_);

  // Also updates the dex_cache_strings_ variable from new_dex_cache.
  void SetDexCache(DexCache* new_dex_cache) SHARED_REQUIRES(Locks::mutator_lock_);

  ALWAYS_INLINE IterationRange<StrideIterator<ArtMethod>> GetDirectMethods(size_t pointer_size)
      SHARED_REQUIRES(Locks::mutator_lock_);

  LengthPrefixedArray<ArtMethod>* GetDirectMethodsPtr() SHARED_REQUIRES(Locks::mutator_lock_);

  void SetDirectMethodsPtr(LengthPrefixedArray<ArtMethod>* new_direct_methods)
      SHARED_REQUIRES(Locks::mutator_lock_);
  // Used by image writer.
  void SetDirectMethodsPtrUnchecked(LengthPrefixedArray<ArtMethod>* new_direct_methods)
      SHARED_REQUIRES(Locks::mutator_lock_);

  ALWAYS_INLINE ArtMethod* GetDirectMethod(size_t i, size_t pointer_size)
      SHARED_REQUIRES(Locks::mutator_lock_);

  // Use only when we are allocating populating the method arrays.
  ALWAYS_INLINE ArtMethod* GetDirectMethodUnchecked(size_t i, size_t pointer_size)
        SHARED_REQUIRES(Locks::mutator_lock_);
  ALWAYS_INLINE ArtMethod* GetVirtualMethodUnchecked(size_t i, size_t pointer_size)
        SHARED_REQUIRES(Locks::mutator_lock_);

  // Returns the number of static, private, and constructor methods.
  ALWAYS_INLINE uint32_t NumDirectMethods() SHARED_REQUIRES(Locks::mutator_lock_);

  template<VerifyObjectFlags kVerifyFlags = kDefaultVerifyFlags>
  ALWAYS_INLINE LengthPrefixedArray<ArtMethod>* GetVirtualMethodsPtr()
      SHARED_REQUIRES(Locks::mutator_lock_);

  ALWAYS_INLINE IterationRange<StrideIterator<ArtMethod>> GetVirtualMethods(size_t pointer_size)
      SHARED_REQUIRES(Locks::mutator_lock_);

  void SetVirtualMethodsPtr(LengthPrefixedArray<ArtMethod>* new_virtual_methods)
      SHARED_REQUIRES(Locks::mutator_lock_);

  // Returns the number of non-inherited virtual methods.
  ALWAYS_INLINE uint32_t NumVirtualMethods() SHARED_REQUIRES(Locks::mutator_lock_);

  template<VerifyObjectFlags kVerifyFlags = kDefaultVerifyFlags>
  ArtMethod* GetVirtualMethod(size_t i, size_t pointer_size)
      SHARED_REQUIRES(Locks::mutator_lock_);

  ArtMethod* GetVirtualMethodDuringLinking(size_t i, size_t pointer_size)
      SHARED_REQUIRES(Locks::mutator_lock_);

  ALWAYS_INLINE PointerArray* GetVTable() SHARED_REQUIRES(Locks::mutator_lock_);

  ALWAYS_INLINE PointerArray* GetVTableDuringLinking() SHARED_REQUIRES(Locks::mutator_lock_);

  void SetVTable(PointerArray* new_vtable) SHARED_REQUIRES(Locks::mutator_lock_);

  static MemberOffset VTableOffset() {
    return OFFSET_OF_OBJECT_MEMBER(Class, vtable_);
  }

  static MemberOffset EmbeddedVTableLengthOffset() {
    return MemberOffset(sizeof(Class));
  }

  bool ShouldHaveEmbeddedImtAndVTable() SHARED_REQUIRES(Locks::mutator_lock_) {
    return IsInstantiable();
  }

  bool HasVTable() SHARED_REQUIRES(Locks::mutator_lock_);

  static MemberOffset EmbeddedImTableEntryOffset(uint32_t i, size_t pointer_size);

  static MemberOffset EmbeddedVTableEntryOffset(uint32_t i, size_t pointer_size);

  ArtMethod* GetEmbeddedImTableEntry(uint32_t i, size_t pointer_size)
      SHARED_REQUIRES(Locks::mutator_lock_);

  void SetEmbeddedImTableEntry(uint32_t i, ArtMethod* method, size_t pointer_size)
      SHARED_REQUIRES(Locks::mutator_lock_);

  int32_t GetVTableLength() SHARED_REQUIRES(Locks::mutator_lock_);

  ArtMethod* GetVTableEntry(uint32_t i, size_t pointer_size)
      SHARED_REQUIRES(Locks::mutator_lock_);

  int32_t GetEmbeddedVTableLength() SHARED_REQUIRES(Locks::mutator_lock_);

  void SetEmbeddedVTableLength(int32_t len) SHARED_REQUIRES(Locks::mutator_lock_);

  ArtMethod* GetEmbeddedVTableEntry(uint32_t i, size_t pointer_size)
      SHARED_REQUIRES(Locks::mutator_lock_);

  void SetEmbeddedVTableEntry(uint32_t i, ArtMethod* method, size_t pointer_size)
      SHARED_REQUIRES(Locks::mutator_lock_);

  inline void SetEmbeddedVTableEntryUnchecked(uint32_t i, ArtMethod* method, size_t pointer_size)
      SHARED_REQUIRES(Locks::mutator_lock_);

  void PopulateEmbeddedImtAndVTable(ArtMethod* const (&methods)[kImtSize], size_t pointer_size)
      SHARED_REQUIRES(Locks::mutator_lock_);

  // Given a method implemented by this class but potentially from a super class, return the
  // specific implementation method for this class.
  ArtMethod* FindVirtualMethodForVirtual(ArtMethod* method, size_t pointer_size)
      SHARED_REQUIRES(Locks::mutator_lock_);

  // Given a method implemented by this class' super class, return the specific implementation
  // method for this class.
  ArtMethod* FindVirtualMethodForSuper(ArtMethod* method, size_t pointer_size)
      SHARED_REQUIRES(Locks::mutator_lock_);

  // Given a method implemented by this class, but potentially from a
  // super class or interface, return the specific implementation
  // method for this class.
  ArtMethod* FindVirtualMethodForInterface(ArtMethod* method, size_t pointer_size)
      SHARED_REQUIRES(Locks::mutator_lock_) ALWAYS_INLINE;

  ArtMethod* FindVirtualMethodForVirtualOrInterface(ArtMethod* method, size_t pointer_size)
      SHARED_REQUIRES(Locks::mutator_lock_);

  ArtMethod* FindInterfaceMethod(const StringPiece& name, const StringPiece& signature,
                                 size_t pointer_size)
      SHARED_REQUIRES(Locks::mutator_lock_);

  ArtMethod* FindInterfaceMethod(const StringPiece& name, const Signature& signature,
                                 size_t pointer_size)
      SHARED_REQUIRES(Locks::mutator_lock_);

  ArtMethod* FindInterfaceMethod(const DexCache* dex_cache, uint32_t dex_method_idx,
                                 size_t pointer_size)
      SHARED_REQUIRES(Locks::mutator_lock_);

  ArtMethod* FindDeclaredDirectMethod(const StringPiece& name, const StringPiece& signature,
                                      size_t pointer_size)
      SHARED_REQUIRES(Locks::mutator_lock_);

  ArtMethod* FindDeclaredDirectMethod(const StringPiece& name, const Signature& signature,
                                      size_t pointer_size)
      SHARED_REQUIRES(Locks::mutator_lock_);

  ArtMethod* FindDeclaredDirectMethod(const DexCache* dex_cache, uint32_t dex_method_idx,
                                      size_t pointer_size)
      SHARED_REQUIRES(Locks::mutator_lock_);

  ArtMethod* FindDirectMethod(const StringPiece& name, const StringPiece& signature,
                              size_t pointer_size)
      SHARED_REQUIRES(Locks::mutator_lock_);

  ArtMethod* FindDirectMethod(const StringPiece& name, const Signature& signature,
                              size_t pointer_size)
      SHARED_REQUIRES(Locks::mutator_lock_);

  ArtMethod* FindDirectMethod(const DexCache* dex_cache, uint32_t dex_method_idx,
                              size_t pointer_size)
      SHARED_REQUIRES(Locks::mutator_lock_);

  ArtMethod* FindDeclaredVirtualMethod(const StringPiece& name, const StringPiece& signature,
                                       size_t pointer_size)
      SHARED_REQUIRES(Locks::mutator_lock_);

  ArtMethod* FindDeclaredVirtualMethod(const StringPiece& name, const Signature& signature,
                                       size_t pointer_size)
      SHARED_REQUIRES(Locks::mutator_lock_);

  ArtMethod* FindDeclaredVirtualMethod(const DexCache* dex_cache, uint32_t dex_method_idx,
                                       size_t pointer_size)
      SHARED_REQUIRES(Locks::mutator_lock_);

  ArtMethod* FindDeclaredVirtualMethodByName(const StringPiece& name, size_t pointer_size)
      SHARED_REQUIRES(Locks::mutator_lock_);

  ArtMethod* FindVirtualMethod(const StringPiece& name, const StringPiece& signature,
                               size_t pointer_size)
      SHARED_REQUIRES(Locks::mutator_lock_);

  ArtMethod* FindVirtualMethod(const StringPiece& name, const Signature& signature,
                               size_t pointer_size)
      SHARED_REQUIRES(Locks::mutator_lock_);

  ArtMethod* FindVirtualMethod(const DexCache* dex_cache, uint32_t dex_method_idx,
                               size_t pointer_size)
      SHARED_REQUIRES(Locks::mutator_lock_);

  ArtMethod* FindClassInitializer(size_t pointer_size) SHARED_REQUIRES(Locks::mutator_lock_);

  bool HasDefaultMethods() SHARED_REQUIRES(Locks::mutator_lock_) {
    return (GetAccessFlags() & kAccHasDefaultMethod) != 0;
  }

  bool HasBeenRecursivelyInitialized() SHARED_REQUIRES(Locks::mutator_lock_) {
    return (GetAccessFlags() & kAccRecursivelyInitialized) != 0;
  }

  ALWAYS_INLINE int32_t GetIfTableCount() SHARED_REQUIRES(Locks::mutator_lock_);

  ALWAYS_INLINE IfTable* GetIfTable() SHARED_REQUIRES(Locks::mutator_lock_);

  ALWAYS_INLINE void SetIfTable(IfTable* new_iftable) SHARED_REQUIRES(Locks::mutator_lock_);

  // Get instance fields of the class (See also GetSFields).
  LengthPrefixedArray<ArtField>* GetIFieldsPtr() SHARED_REQUIRES(Locks::mutator_lock_);

  ALWAYS_INLINE IterationRange<StrideIterator<ArtField>> GetIFields()
      SHARED_REQUIRES(Locks::mutator_lock_);

  void SetIFieldsPtr(LengthPrefixedArray<ArtField>* new_ifields)
      SHARED_REQUIRES(Locks::mutator_lock_);

  // Unchecked edition has no verification flags.
  void SetIFieldsPtrUnchecked(LengthPrefixedArray<ArtField>* new_sfields)
      SHARED_REQUIRES(Locks::mutator_lock_);

  uint32_t NumInstanceFields() SHARED_REQUIRES(Locks::mutator_lock_);
  ArtField* GetInstanceField(uint32_t i) SHARED_REQUIRES(Locks::mutator_lock_);

  // Returns the number of instance fields containing reference types. Does not count fields in any
  // super classes.
  uint32_t NumReferenceInstanceFields() SHARED_REQUIRES(Locks::mutator_lock_) {
    DCHECK(IsResolved() || IsErroneous());
    return GetField32(OFFSET_OF_OBJECT_MEMBER(Class, num_reference_instance_fields_));
  }

  uint32_t NumReferenceInstanceFieldsDuringLinking() SHARED_REQUIRES(Locks::mutator_lock_) {
    DCHECK(IsLoaded() || IsErroneous());
    return GetField32(OFFSET_OF_OBJECT_MEMBER(Class, num_reference_instance_fields_));
  }

  void SetNumReferenceInstanceFields(uint32_t new_num) SHARED_REQUIRES(Locks::mutator_lock_) {
    // Not called within a transaction.
    SetField32<false>(OFFSET_OF_OBJECT_MEMBER(Class, num_reference_instance_fields_), new_num);
  }

  template<VerifyObjectFlags kVerifyFlags = kDefaultVerifyFlags>
  uint32_t GetReferenceInstanceOffsets() ALWAYS_INLINE SHARED_REQUIRES(Locks::mutator_lock_);

  void SetReferenceInstanceOffsets(uint32_t new_reference_offsets)
      SHARED_REQUIRES(Locks::mutator_lock_);

  // Get the offset of the first reference instance field. Other reference instance fields follow.
  MemberOffset GetFirstReferenceInstanceFieldOffset()
      SHARED_REQUIRES(Locks::mutator_lock_);

  // Returns the number of static fields containing reference types.
  uint32_t NumReferenceStaticFields() SHARED_REQUIRES(Locks::mutator_lock_) {
    DCHECK(IsResolved() || IsErroneous());
    return GetField32(OFFSET_OF_OBJECT_MEMBER(Class, num_reference_static_fields_));
  }

  uint32_t NumReferenceStaticFieldsDuringLinking() SHARED_REQUIRES(Locks::mutator_lock_) {
    DCHECK(IsLoaded() || IsErroneous() || IsRetired());
    return GetField32(OFFSET_OF_OBJECT_MEMBER(Class, num_reference_static_fields_));
  }

  void SetNumReferenceStaticFields(uint32_t new_num) SHARED_REQUIRES(Locks::mutator_lock_) {
    // Not called within a transaction.
    SetField32<false>(OFFSET_OF_OBJECT_MEMBER(Class, num_reference_static_fields_), new_num);
  }

  // Get the offset of the first reference static field. Other reference static fields follow.
  MemberOffset GetFirstReferenceStaticFieldOffset(size_t pointer_size)
      SHARED_REQUIRES(Locks::mutator_lock_);

  // Get the offset of the first reference static field. Other reference static fields follow.
  MemberOffset GetFirstReferenceStaticFieldOffsetDuringLinking(size_t pointer_size)
      SHARED_REQUIRES(Locks::mutator_lock_);

  // Gets the static fields of the class.
  LengthPrefixedArray<ArtField>* GetSFieldsPtr() SHARED_REQUIRES(Locks::mutator_lock_);
  ALWAYS_INLINE IterationRange<StrideIterator<ArtField>> GetSFields()
      SHARED_REQUIRES(Locks::mutator_lock_);

  void SetSFieldsPtr(LengthPrefixedArray<ArtField>* new_sfields)
      SHARED_REQUIRES(Locks::mutator_lock_);

  // Unchecked edition has no verification flags.
  void SetSFieldsPtrUnchecked(LengthPrefixedArray<ArtField>* new_sfields)
      SHARED_REQUIRES(Locks::mutator_lock_);

  uint32_t NumStaticFields() SHARED_REQUIRES(Locks::mutator_lock_);

  // TODO: uint16_t
  ArtField* GetStaticField(uint32_t i) SHARED_REQUIRES(Locks::mutator_lock_);

  // Find a static or instance field using the JLS resolution order
  static ArtField* FindField(Thread* self, Handle<Class> klass, const StringPiece& name,
                             const StringPiece& type)
      SHARED_REQUIRES(Locks::mutator_lock_);

  // Finds the given instance field in this class or a superclass.
  ArtField* FindInstanceField(const StringPiece& name, const StringPiece& type)
      SHARED_REQUIRES(Locks::mutator_lock_);

  // Finds the given instance field in this class or a superclass, only searches classes that
  // have the same dex cache.
  ArtField* FindInstanceField(const DexCache* dex_cache, uint32_t dex_field_idx)
      SHARED_REQUIRES(Locks::mutator_lock_);

  ArtField* FindDeclaredInstanceField(const StringPiece& name, const StringPiece& type)
      SHARED_REQUIRES(Locks::mutator_lock_);

  ArtField* FindDeclaredInstanceField(const DexCache* dex_cache, uint32_t dex_field_idx)
      SHARED_REQUIRES(Locks::mutator_lock_);

  // Finds the given static field in this class or a superclass.
  static ArtField* FindStaticField(Thread* self, Handle<Class> klass, const StringPiece& name,
                                   const StringPiece& type)
      SHARED_REQUIRES(Locks::mutator_lock_);

  // Finds the given static field in this class or superclass, only searches classes that
  // have the same dex cache.
  static ArtField* FindStaticField(Thread* self, Handle<Class> klass, const DexCache* dex_cache,
                                   uint32_t dex_field_idx)
      SHARED_REQUIRES(Locks::mutator_lock_);

  ArtField* FindDeclaredStaticField(const StringPiece& name, const StringPiece& type)
      SHARED_REQUIRES(Locks::mutator_lock_);

  ArtField* FindDeclaredStaticField(const DexCache* dex_cache, uint32_t dex_field_idx)
      SHARED_REQUIRES(Locks::mutator_lock_);

  pid_t GetClinitThreadId() SHARED_REQUIRES(Locks::mutator_lock_) {
    DCHECK(IsIdxLoaded() || IsErroneous());
    return GetField32(OFFSET_OF_OBJECT_MEMBER(Class, clinit_thread_id_));
  }

  void SetClinitThreadId(pid_t new_clinit_thread_id) SHARED_REQUIRES(Locks::mutator_lock_);

  Object* GetVerifyError() SHARED_REQUIRES(Locks::mutator_lock_) {
    // DCHECK(IsErroneous());
    return GetFieldObject<Class>(OFFSET_OF_OBJECT_MEMBER(Class, verify_error_));
  }

  uint16_t GetDexClassDefIndex() SHARED_REQUIRES(Locks::mutator_lock_) {
    return GetField32(OFFSET_OF_OBJECT_MEMBER(Class, dex_class_def_idx_));
  }

  void SetDexClassDefIndex(uint16_t class_def_idx) SHARED_REQUIRES(Locks::mutator_lock_) {
    // Not called within a transaction.
    SetField32<false>(OFFSET_OF_OBJECT_MEMBER(Class, dex_class_def_idx_), class_def_idx);
  }

  uint16_t GetDexTypeIndex() SHARED_REQUIRES(Locks::mutator_lock_) {
    return GetField32(OFFSET_OF_OBJECT_MEMBER(Class, dex_type_idx_));
  }

  void SetDexTypeIndex(uint16_t type_idx) SHARED_REQUIRES(Locks::mutator_lock_) {
    // Not called within a transaction.
    SetField32<false>(OFFSET_OF_OBJECT_MEMBER(Class, dex_type_idx_), type_idx);
  }

  static Class* GetJavaLangClass() SHARED_REQUIRES(Locks::mutator_lock_) {
    DCHECK(HasJavaLangClass());
    return java_lang_Class_.Read();
  }

  static bool HasJavaLangClass() SHARED_REQUIRES(Locks::mutator_lock_) {
    return !java_lang_Class_.IsNull();
  }

  // Can't call this SetClass or else gets called instead of Object::SetClass in places.
  static void SetClassClass(Class* java_lang_Class) SHARED_REQUIRES(Locks::mutator_lock_);
  static void ResetClass();
  static void VisitRoots(RootVisitor* visitor)
      SHARED_REQUIRES(Locks::mutator_lock_);

  // Visit native roots visits roots which are keyed off the native pointers such as ArtFields and
  // ArtMethods.
  template<class Visitor>
  void VisitNativeRoots(Visitor& visitor, size_t pointer_size)
      SHARED_REQUIRES(Locks::mutator_lock_);

  // When class is verified, set the kAccPreverified flag on each method.
  void SetPreverifiedFlagOnAllMethods(size_t pointer_size)
      SHARED_REQUIRES(Locks::mutator_lock_);

  // Get the descriptor of the class. In a few cases a std::string is required, rather than
  // always create one the storage argument is populated and its internal c_str() returned. We do
  // this to avoid memory allocation in the common case.
  const char* GetDescriptor(std::string* storage) SHARED_REQUIRES(Locks::mutator_lock_);

  const char* GetArrayDescriptor(std::string* storage) SHARED_REQUIRES(Locks::mutator_lock_);

  bool DescriptorEquals(const char* match) SHARED_REQUIRES(Locks::mutator_lock_);

  // Returns the backing DexFile's class definition for this class.
  // This returns null if and only if the class has no backing DexFile.
  const DexFile::ClassDef* GetClassDef() SHARED_REQUIRES(Locks::mutator_lock_);

  ALWAYS_INLINE uint32_t NumDirectInterfaces() SHARED_REQUIRES(Locks::mutator_lock_);

  uint16_t GetDirectInterfaceTypeIdx(uint32_t idx) SHARED_REQUIRES(Locks::mutator_lock_);

  static mirror::Class* GetDirectInterface(Thread* self, Handle<mirror::Class> klass,
                                           uint32_t idx)
      SHARED_REQUIRES(Locks::mutator_lock_);

  const char* GetSourceFile() SHARED_REQUIRES(Locks::mutator_lock_);

  std::string GetLocation() SHARED_REQUIRES(Locks::mutator_lock_);

  const DexFile& GetDexFile() SHARED_REQUIRES(Locks::mutator_lock_);

  const DexFile::TypeList* GetInterfaceTypeList() SHARED_REQUIRES(Locks::mutator_lock_);

  // Asserts we are initialized or initializing in the given thread.
  void AssertInitializedOrInitializingInThread(Thread* self)
      SHARED_REQUIRES(Locks::mutator_lock_);

  Class* CopyOf(Thread* self, int32_t new_length, ArtMethod* const (&imt)[mirror::Class::kImtSize],
                size_t pointer_size)
      SHARED_REQUIRES(Locks::mutator_lock_) REQUIRES(!Roles::uninterruptible_);

  // For any proxy class only. Returns list of directly implemented interfaces.
  // The value returned is always non-null.
  ObjectArray<Class>* GetInterfacesForAnyProxy() SHARED_REQUIRES(Locks::mutator_lock_);

  // For any proxy class only. Returns a 2d array of classes.
  // -- The 0th dimension correponds to the vtable index.
  // -- The 1st dimension is a list of checked exception classes.
  // The value returned is always non-null.
  ObjectArray<ObjectArray<Class>>* GetThrowsForAnyProxy() SHARED_REQUIRES(Locks::mutator_lock_);

  // For reference class only.
  MemberOffset GetDisableIntrinsicFlagOffset() SHARED_REQUIRES(Locks::mutator_lock_);
  MemberOffset GetSlowPathFlagOffset() SHARED_REQUIRES(Locks::mutator_lock_);
  bool GetSlowPathEnabled() SHARED_REQUIRES(Locks::mutator_lock_);
  void SetSlowPath(bool enabled) SHARED_REQUIRES(Locks::mutator_lock_);

  GcRoot<String>* GetDexCacheStrings() SHARED_REQUIRES(Locks::mutator_lock_);
  void SetDexCacheStrings(GcRoot<String>* new_dex_cache_strings)
      SHARED_REQUIRES(Locks::mutator_lock_);
  static MemberOffset DexCacheStringsOffset() {
    return OFFSET_OF_OBJECT_MEMBER(Class, dex_cache_strings_);
  }

  // May cause thread suspension due to EqualParameters.
  ArtMethod* GetDeclaredConstructor(
      Thread* self, Handle<mirror::ObjectArray<mirror::Class>> args)
      SHARED_REQUIRES(Locks::mutator_lock_);

  // Used to initialize a class in the allocation code path to ensure it is guarded by a StoreStore
  // fence.
  class InitializeClassVisitor {
   public:
    explicit InitializeClassVisitor(uint32_t class_size) : class_size_(class_size) {
    }

    void operator()(mirror::Object* obj, size_t usable_size) const
        SHARED_REQUIRES(Locks::mutator_lock_);

   private:
    const uint32_t class_size_;

    DISALLOW_COPY_AND_ASSIGN(InitializeClassVisitor);
  };

  // Returns true if the class loader is null, ie the class loader is the boot strap class loader.
  bool IsBootStrapClassLoaded() SHARED_REQUIRES(Locks::mutator_lock_) {
    return GetClassLoader() == nullptr;
  }

  static size_t ImTableEntrySize(size_t pointer_size) {
    return pointer_size;
  }

  static size_t VTableEntrySize(size_t pointer_size) {
    return pointer_size;
  }

  ALWAYS_INLINE LengthPrefixedArray<ArtMethod>* GetDirectMethodsPtrUnchecked()
      SHARED_REQUIRES(Locks::mutator_lock_);

  ALWAYS_INLINE LengthPrefixedArray<ArtMethod>* GetVirtualMethodsPtrUnchecked()
      SHARED_REQUIRES(Locks::mutator_lock_);

  // Fix up all of the native pointers in the class by running them through the visitor. Only sets
  // the corresponding entry in dest if visitor(obj) != obj to prevent dirty memory. Dest should be
  // initialized to a copy of *this to prevent issues.
  template <typename Visitor>
  void FixupNativePointers(mirror::Class* dest, size_t pointer_size, const Visitor& visitor)
      SHARED_REQUIRES(Locks::mutator_lock_);

 private:
  void SetVerifyError(Object* klass) SHARED_REQUIRES(Locks::mutator_lock_);

  template <bool throw_on_failure, bool use_referrers_cache>
  bool ResolvedFieldAccessTest(Class* access_to, ArtField* field,
                               uint32_t field_idx, DexCache* dex_cache)
      SHARED_REQUIRES(Locks::mutator_lock_);
  template <bool throw_on_failure, bool use_referrers_cache, InvokeType throw_invoke_type>
  bool ResolvedMethodAccessTest(Class* access_to, ArtMethod* resolved_method,
                                uint32_t method_idx, DexCache* dex_cache)
      SHARED_REQUIRES(Locks::mutator_lock_);

  bool Implements(Class* klass) SHARED_REQUIRES(Locks::mutator_lock_);
  bool IsArrayAssignableFromArray(Class* klass) SHARED_REQUIRES(Locks::mutator_lock_);
  bool IsAssignableFromArray(Class* klass) SHARED_REQUIRES(Locks::mutator_lock_);

  void CheckObjectAlloc() SHARED_REQUIRES(Locks::mutator_lock_);

  // Unchecked editions is for root visiting.
  LengthPrefixedArray<ArtField>* GetSFieldsPtrUnchecked() SHARED_REQUIRES(Locks::mutator_lock_);
  IterationRange<StrideIterator<ArtField>> GetSFieldsUnchecked()
      SHARED_REQUIRES(Locks::mutator_lock_);
  LengthPrefixedArray<ArtField>* GetIFieldsPtrUnchecked() SHARED_REQUIRES(Locks::mutator_lock_);
  IterationRange<StrideIterator<ArtField>> GetIFieldsUnchecked()
      SHARED_REQUIRES(Locks::mutator_lock_);

  bool AnyProxyDescriptorEquals(const char* match) SHARED_REQUIRES(Locks::mutator_lock_);

  // Check that the pointer size matches the one in the class linker.
  ALWAYS_INLINE static void CheckPointerSize(size_t pointer_size);

  static MemberOffset EmbeddedImTableOffset(size_t pointer_size);
  static MemberOffset EmbeddedVTableOffset(size_t pointer_size);

<<<<<<< HEAD
  template <typename Visitor>
  void VisitReferences(mirror::Class* klass, const Visitor& visitor)
      SHARED_REQUIRES(Locks::mutator_lock_);
=======
  HeapReference<Object> annotation_type_;
>>>>>>> 13ca74fe

  // Defining class loader, or null for the "bootstrap" system loader.
  HeapReference<ClassLoader> class_loader_;

  // For array classes, the component class object for instanceof/checkcast
  // (for String[][][], this will be String[][]). null for non-array classes.
  HeapReference<Class> component_type_;

  // DexCache of resolved constant pool entries (will be null for classes generated by the
  // runtime such as arrays and primitive classes).
  HeapReference<DexCache> dex_cache_;

  // The interface table (iftable_) contains pairs of a interface class and an array of the
  // interface methods. There is one pair per interface supported by this class.  That means one
  // pair for each interface we support directly, indirectly via superclass, or indirectly via a
  // superinterface.  This will be null if neither we nor our superclass implement any interfaces.
  //
  // Why we need this: given "class Foo implements Face", declare "Face faceObj = new Foo()".
  // Invoke faceObj.blah(), where "blah" is part of the Face interface.  We can't easily use a
  // single vtable.
  //
  // For every interface a concrete class implements, we create an array of the concrete vtable_
  // methods for the methods in the interface.
  HeapReference<IfTable> iftable_;

  // Descriptor for the class such as "java.lang.Class" or "[C". Lazily initialized by ComputeName
  HeapReference<String> name_;

  // The superclass, or null if this is java.lang.Object or a primitive type.
  //
  // Note that interfaces have java.lang.Object as their
  // superclass. This doesn't match the expectations in JNI
  // GetSuperClass or java.lang.Class.getSuperClass() which need to
  // check for interfaces and return null.
  HeapReference<Class> super_class_;

  // If class verify fails, we must return same error on subsequent tries. We may store either
  // the class of the error, or an actual instance of Throwable here.
  HeapReference<Object> verify_error_;

  // Virtual method table (vtable), for use by "invoke-virtual".  The vtable from the superclass is
  // copied in, and virtual methods from our class either replace those from the super or are
  // appended. For abstract classes, methods may be created in the vtable that aren't in
  // virtual_ methods_ for miranda methods.
  HeapReference<PointerArray> vtable_;

<<<<<<< HEAD
  // Short cuts to dex_cache_ member for fast compiled code access.
  uint64_t dex_cache_strings_;

  // static, private, and <init> methods. Pointer to an ArtMethod length-prefixed array.
=======
  // static, private, and <init> methods. Pointer to an ArtMethod array.
>>>>>>> 13ca74fe
  uint64_t direct_methods_;

  // instance fields
  //
  // These describe the layout of the contents of an Object.
  // Note that only the fields directly declared by this class are
  // listed in ifields; fields declared by a superclass are listed in
  // the superclass's Class.ifields.
  //
  // ArtFields are allocated as a length prefixed ArtField array, and not an array of pointers to
  // ArtFields.
  uint64_t ifields_;

  // Static fields length-prefixed array.
  uint64_t sfields_;

  // Virtual methods defined in this class; invoked through vtable. Pointer to an ArtMethod
  // length-prefixed array.
  uint64_t virtual_methods_;

<<<<<<< HEAD
  // Access flags; low 16 bits are defined by VM spec.
  uint32_t access_flags_;

  // Class flags to help speed up visiting object references.
  uint32_t class_flags_;

=======

  // Access flags; low 16 bits are defined by VM spec.
  // Note: Shuffled back.
  uint32_t access_flags_;

>>>>>>> 13ca74fe
  // Total size of the Class instance; used when allocating storage on gc heap.
  // See also object_size_.
  uint32_t class_size_;

  // Tid used to check for recursive <clinit> invocation.
  pid_t clinit_thread_id_;

  // ClassDef index in dex file, -1 if no class definition such as an array.
  // TODO: really 16bits
  int32_t dex_class_def_idx_;

  // Type index in dex file.
  // TODO: really 16bits
  int32_t dex_type_idx_;

  // Number of instance fields that are object refs.
  uint32_t num_reference_instance_fields_;

  // Number of static fields that are object refs,
  uint32_t num_reference_static_fields_;

  // Total object size; used when allocating storage on gc heap.
  // (For interfaces and abstract classes this will be zero.)
  // See also class_size_.
  uint32_t object_size_;

  // The lower 16 bits contains a Primitive::Type value. The upper 16
  // bits contains the size shift of the primitive type.
  uint32_t primitive_type_;

  // Bitmap of offsets of ifields.
  uint32_t reference_instance_offsets_;

  // State of class initialization.
  Status status_;

  // TODO: ?
  // initiating class loader list
  // NOTE: for classes with low serialNumber, these are unused, and the
  // values are kept in a table in gDvm.
  // InitiatingLoaderList initiating_loader_list_;

  // The following data exist in real class objects.
  // Embedded Imtable, for class object that's not an interface, fixed size.
  // ImTableEntry embedded_imtable_[0];
  // Embedded Vtable, for class object that's not an interface, variable size.
  // VTableEntry embedded_vtable_[0];
  // Static fields, variable size.
  // uint32_t fields_[0];

  // java.lang.Class
  static GcRoot<Class> java_lang_Class_;

  friend struct art::ClassOffsets;  // for verifying offset information
  friend class Object;  // For VisitReferences
  DISALLOW_IMPLICIT_CONSTRUCTORS(Class);
};

std::ostream& operator<<(std::ostream& os, const Class::Status& rhs);

}  // namespace mirror
}  // namespace art

#endif  // ART_RUNTIME_MIRROR_CLASS_H_<|MERGE_RESOLUTION|>--- conflicted
+++ resolved
@@ -1229,13 +1229,11 @@
   static MemberOffset EmbeddedImTableOffset(size_t pointer_size);
   static MemberOffset EmbeddedVTableOffset(size_t pointer_size);
 
-<<<<<<< HEAD
   template <typename Visitor>
   void VisitReferences(mirror::Class* klass, const Visitor& visitor)
       SHARED_REQUIRES(Locks::mutator_lock_);
-=======
+
   HeapReference<Object> annotation_type_;
->>>>>>> 13ca74fe
 
   // Defining class loader, or null for the "bootstrap" system loader.
   HeapReference<ClassLoader> class_loader_;
@@ -1282,14 +1280,13 @@
   // virtual_ methods_ for miranda methods.
   HeapReference<PointerArray> vtable_;
 
-<<<<<<< HEAD
+  // Access flags; low 16 bits are defined by VM spec.
+  uint32_t access_flags_;
+
   // Short cuts to dex_cache_ member for fast compiled code access.
   uint64_t dex_cache_strings_;
 
   // static, private, and <init> methods. Pointer to an ArtMethod length-prefixed array.
-=======
-  // static, private, and <init> methods. Pointer to an ArtMethod array.
->>>>>>> 13ca74fe
   uint64_t direct_methods_;
 
   // instance fields
@@ -1310,20 +1307,9 @@
   // length-prefixed array.
   uint64_t virtual_methods_;
 
-<<<<<<< HEAD
-  // Access flags; low 16 bits are defined by VM spec.
-  uint32_t access_flags_;
-
   // Class flags to help speed up visiting object references.
   uint32_t class_flags_;
 
-=======
-
-  // Access flags; low 16 bits are defined by VM spec.
-  // Note: Shuffled back.
-  uint32_t access_flags_;
-
->>>>>>> 13ca74fe
   // Total size of the Class instance; used when allocating storage on gc heap.
   // See also object_size_.
   uint32_t class_size_;
